--- conflicted
+++ resolved
@@ -71,14 +71,10 @@
     _irom0_text_start = ABSOLUTE(.);
     *(.irom0.literal .irom.literal .irom.text.literal .irom0.text .irom.text)
     *(.literal.* .text.*)
-<<<<<<< HEAD
-=======
-    *(.rodata2.text)
 
     /* put font and progmem data into irom0 */
     *(.u8g_progmem.*)
 
->>>>>>> 1d1f0857
     _irom0_text_end = ABSOLUTE(.);
     _flash_used_end = ABSOLUTE(.);
   } >irom0_0_seg :irom0_0_phdr
