--- conflicted
+++ resolved
@@ -86,18 +86,6 @@
       local buf = ""
       local method, url
 
-<<<<<<< HEAD
-      local cfini = function()
-        conn:on("receive", nil)
-        conn:on("disconnection", nil)
-        csend(function()
-          conn:on("sent", nil)
-          conn:close()
-        end)
-      end
-
-=======
->>>>>>> c212b30a
       local ondisconnect = function(connection)
         connection:on("receive", nil)
         connection:on("disconnection", nil)
