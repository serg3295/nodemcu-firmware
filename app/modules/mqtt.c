// Module for mqtt

#include "module.h"
#include "lauxlib.h"
#include "platform.h"

#include "c_string.h"
#include "c_stdlib.h"

#include "c_types.h"
#include "mem.h"
#include "lwip/ip_addr.h"
#include "espconn.h"

#include "mqtt_msg.h"
#include "msg_queue.h"

#include "user_interface.h"

#define MQTT_BUF_SIZE 1024
#define MQTT_DEFAULT_KEEPALIVE 60
#define MQTT_MAX_CLIENT_LEN   64
#define MQTT_MAX_USER_LEN     64
#define MQTT_MAX_PASS_LEN     64
#define MQTT_SEND_TIMEOUT			5
#define MQTT_CONNECT_TIMEOUT  5

typedef enum {
  MQTT_INIT,
  MQTT_CONNECT_SENT,
  MQTT_CONNECT_SENDING,
  MQTT_DATA
} tConnState;

typedef struct mqtt_event_data_t
{
  uint8_t type;
  const char* topic;
  const char* data;
  uint16_t topic_length;
  uint16_t data_length;
  uint16_t data_offset;
} mqtt_event_data_t;

typedef struct mqtt_state_t
{
  uint16_t port;
  int auto_reconnect;
  mqtt_connect_info_t* connect_info;
  uint16_t message_length;
  uint16_t message_length_read;
  mqtt_connection_t mqtt_connection;
  msg_queue_t* pending_msg_q;
} mqtt_state_t;

typedef struct lmqtt_userdata
{
  struct espconn *pesp_conn;
  int self_ref;
  int cb_connect_ref;
  int cb_connect_fail_ref;
  int cb_disconnect_ref;
  int cb_message_ref;
  int cb_suback_ref;
  int cb_puback_ref;
  mqtt_state_t  mqtt_state;
  mqtt_connect_info_t connect_info;
  uint16_t keep_alive_tick;
  uint32_t event_timeout;
#ifdef CLIENT_SSL_ENABLE
  uint8_t secure;
#endif
  bool connected;     // indicate socket connected, not mqtt prot connected.
  ETSTimer mqttTimer;
  tConnState connState;
}lmqtt_userdata;

static sint8 socket_connect(struct espconn *pesp_conn);
static void mqtt_socket_reconnected(void *arg, sint8_t err);
static void mqtt_socket_connected(void *arg);
static void mqtt_connack_fail(lmqtt_userdata * mud, int reason_code);

static void mqtt_socket_disconnected(void *arg)    // tcp only
{
  NODE_DBG("enter mqtt_socket_disconnected.\n");
  struct espconn *pesp_conn = arg;
  bool call_back = false;
  if(pesp_conn == NULL)
    return;
  lmqtt_userdata *mud = (lmqtt_userdata *)pesp_conn->reverse;
  if(mud == NULL)
    return;

  os_timer_disarm(&mud->mqttTimer);

  lua_State *L = lua_getstate();

  if(mud->connected){     // call back only called when socket is from connection to disconnection.
    mud->connected = false;
    if((mud->cb_disconnect_ref != LUA_NOREF) && (mud->self_ref != LUA_NOREF)) {
      lua_rawgeti(L, LUA_REGISTRYINDEX, mud->cb_disconnect_ref);
      lua_rawgeti(L, LUA_REGISTRYINDEX, mud->self_ref);  // pass the userdata(client) to callback func in lua
      call_back = true;
    }
  }

  if(mud->mqtt_state.auto_reconnect){
    mud->pesp_conn->reverse = mud;
    mud->pesp_conn->type = ESPCONN_TCP;
    mud->pesp_conn->state = ESPCONN_NONE;
    mud->connected = false;
    mud->pesp_conn->proto.tcp->remote_port = mud->mqtt_state.port;
    mud->pesp_conn->proto.tcp->local_port = espconn_port();
    espconn_regist_connectcb(mud->pesp_conn, mqtt_socket_connected);
    espconn_regist_reconcb(mud->pesp_conn, mqtt_socket_reconnected);
    socket_connect(pesp_conn);
  } else {
    if(mud->pesp_conn){
      mud->pesp_conn->reverse = NULL;
      if(mud->pesp_conn->proto.tcp)
        c_free(mud->pesp_conn->proto.tcp);
      mud->pesp_conn->proto.tcp = NULL;
      c_free(mud->pesp_conn);
      mud->pesp_conn = NULL;
    }

    if(mud->self_ref != LUA_NOREF){   // TODO: should we unref the client and delete it?
      luaL_unref(L, LUA_REGISTRYINDEX, mud->self_ref);
      mud->self_ref = LUA_NOREF; // unref this, and the mqtt.socket userdata will delete it self
    }
  }

  if(call_back){
    lua_call(L, 1, 0);
  }

  NODE_DBG("leave mqtt_socket_disconnected.\n");
}

static void mqtt_socket_reconnected(void *arg, sint8_t err)
{
  NODE_DBG("enter mqtt_socket_reconnected.\n");
  // mqtt_socket_disconnected(arg);
  struct espconn *pesp_conn = arg;
  if(pesp_conn == NULL)
    return;
  lmqtt_userdata *mud = (lmqtt_userdata *)pesp_conn->reverse;
  if(mud == NULL)
    return;

  os_timer_disarm(&mud->mqttTimer);

  if(mud->mqtt_state.auto_reconnect){
    pesp_conn->proto.tcp->remote_port = mud->mqtt_state.port;
    pesp_conn->proto.tcp->local_port = espconn_port();
    socket_connect(pesp_conn);
  } else {
    mqtt_socket_disconnected(arg);
  }
  NODE_DBG("leave mqtt_socket_reconnected.\n");
}

static void deliver_publish(lmqtt_userdata * mud, uint8_t* message, int length)
{
  NODE_DBG("enter deliver_publish.\n");
  if(mud == NULL)
    return;
  mqtt_event_data_t event_data;

  event_data.topic_length = length;
  event_data.topic = mqtt_get_publish_topic(message, &event_data.topic_length);

  event_data.data_length = length;
  event_data.data = mqtt_get_publish_data(message, &event_data.data_length);

  if(mud->cb_message_ref == LUA_NOREF)
    return;
  if(mud->self_ref == LUA_NOREF)
    return;
  lua_State *L = lua_getstate();
  if(event_data.topic && (event_data.topic_length > 0)){
    lua_rawgeti(L, LUA_REGISTRYINDEX, mud->cb_message_ref);
    lua_rawgeti(L, LUA_REGISTRYINDEX, mud->self_ref);  // pass the userdata to callback func in lua
    lua_pushlstring(L, event_data.topic, event_data.topic_length);
  } else {
    NODE_DBG("get wrong packet.\n");
    return;
  }
  if(event_data.data && (event_data.data_length > 0)){
    lua_pushlstring(L, event_data.data, event_data.data_length);
    lua_call(L, 3, 0);
  } else {
    lua_call(L, 2, 0);
  }
  NODE_DBG("leave deliver_publish.\n");
}

<<<<<<< HEAD
static void mqtt_connack_fail(lmqtt_userdata * mud, int reason_code)
{
    if(mud->cb_connect_fail_ref == LUA_NOREF)
        return;
    if(mud->self_ref == LUA_NOREF)
        return;
    if(mud->L == NULL)
        return;
        
    lua_rawgeti(mud->L, LUA_REGISTRYINDEX, mud->cb_connect_fail_ref);
    lua_rawgeti(mud->L, LUA_REGISTRYINDEX, mud->self_ref);  // pass the userdata(client) to callback func in lua
    lua_pushinteger(mud->L, reason_code);
    lua_call(mud->L, 2, 0);
=======
static sint8 mqtt_send_if_possible(struct espconn *pesp_conn)
{
  if(pesp_conn == NULL)
    return ESPCONN_OK;
  lmqtt_userdata *mud = (lmqtt_userdata *)pesp_conn->reverse;
  if(mud == NULL)
    return ESPCONN_OK;

  sint8 espconn_status = ESPCONN_OK;

  // This indicates if we have sent something and are waiting for something to
  // happen
  if (mud->event_timeout == 0) {
    msg_queue_t *pending_msg = msg_peek(&(mud->mqtt_state.pending_msg_q));
    if (pending_msg) {
      mud->event_timeout = MQTT_SEND_TIMEOUT;
      NODE_DBG("Sent: %d\n", pending_msg->msg.length);
#ifdef CLIENT_SSL_ENABLE
      if( mud->secure )
      {
	espconn_status = espconn_secure_send( pesp_conn, pending_msg->msg.data, pending_msg->msg.length );
      }
      else
#endif
      {
	espconn_status = espconn_send( pesp_conn, pending_msg->msg.data, pending_msg->msg.length );
      }
      mud->keep_alive_tick = 0;
    }
  }
  NODE_DBG("send_if_poss, queue size: %d\n", msg_size(&(mud->mqtt_state.pending_msg_q)));
  return espconn_status;
>>>>>>> 09269a64
}

static void mqtt_socket_received(void *arg, char *pdata, unsigned short len)
{
  NODE_DBG("enter mqtt_socket_received.\n");

  uint8_t msg_type;
  uint8_t msg_qos;
  uint16_t msg_id;
  int length = (int)len;
  // uint8_t in_buffer[MQTT_BUF_SIZE];
  uint8_t *in_buffer = (uint8_t *)pdata;

  struct espconn *pesp_conn = arg;
  if(pesp_conn == NULL)
    return;
  lmqtt_userdata *mud = (lmqtt_userdata *)pesp_conn->reverse;
  if(mud == NULL)
    return;

READPACKET:
  if(length > MQTT_BUF_SIZE || length <= 0)
	  return;

  // c_memcpy(in_buffer, pdata, length);
  uint8_t temp_buffer[MQTT_BUF_SIZE];
  mqtt_msg_init(&mud->mqtt_state.mqtt_connection, temp_buffer, MQTT_BUF_SIZE);
  mqtt_message_t *temp_msg = NULL;
<<<<<<< HEAD
  
=======
  lua_State *L = lua_getstate();
>>>>>>> 09269a64
  switch(mud->connState){
    case MQTT_CONNECT_SENDING:
    case MQTT_CONNECT_SENT:
        mud->event_timeout = 0;
         
      if(mqtt_get_type(in_buffer) != MQTT_MSG_TYPE_CONNACK){
        NODE_DBG("MQTT: Invalid packet\r\n");
        mud->connState = MQTT_INIT;
#ifdef CLIENT_SSL_ENABLE
        if(mud->secure)
        {
          espconn_secure_disconnect(pesp_conn);
        }
        else
#endif
        {
          espconn_disconnect(pesp_conn);
        }
        
        mqtt_connack_fail(mud, MQTT_CONN_FAIL_NOT_A_CONNACK_MSG);
        
        break;
            
      } else if (mqtt_get_connect_ret_code(in_buffer) != MQTT_CONNACK_ACCEPTED) {
        NODE_DBG("MQTT: CONNACK REFUSED (CODE: %d)\n", mqtt_get_connect_ret_code(in_buffer));
        
        mud->connState = MQTT_INIT;
                
#ifdef CLIENT_SSL_ENABLE
        if(mud->secure)
        {
          espconn_secure_disconnect(pesp_conn);
        }
        else
#endif
        {
          espconn_disconnect(pesp_conn);
        } 
        
        mqtt_connack_fail(mud, mqtt_get_connect_ret_code(in_buffer));
        
        break;
                
      } else {
        mud->connState = MQTT_DATA;
        NODE_DBG("MQTT: Connected\r\n");
        if(mud->cb_connect_ref == LUA_NOREF)
          break;
        if(mud->self_ref == LUA_NOREF)
          break;
        lua_rawgeti(L, LUA_REGISTRYINDEX, mud->cb_connect_ref);
        lua_rawgeti(L, LUA_REGISTRYINDEX, mud->self_ref);  // pass the userdata(client) to callback func in lua
        lua_call(L, 1, 0);
        break;
      }
      break;

    case MQTT_DATA:
      mud->mqtt_state.message_length_read = length;
      mud->mqtt_state.message_length = mqtt_get_total_length(in_buffer, mud->mqtt_state.message_length_read);
      msg_type = mqtt_get_type(in_buffer);
      msg_qos = mqtt_get_qos(in_buffer);
      msg_id = mqtt_get_id(in_buffer, mud->mqtt_state.message_length);

      msg_queue_t *pending_msg = msg_peek(&(mud->mqtt_state.pending_msg_q));

      NODE_DBG("MQTT_DATA: type: %d, qos: %d, msg_id: %d, pending_id: %d\r\n",
            msg_type,
            msg_qos,
            msg_id,
            (pending_msg)?pending_msg->msg_id:0);
      switch(msg_type)
      {
        case MQTT_MSG_TYPE_SUBACK:
          if(pending_msg && pending_msg->msg_type == MQTT_MSG_TYPE_SUBSCRIBE && pending_msg->msg_id == msg_id){
            NODE_DBG("MQTT: Subscribe successful\r\n");
            msg_destroy(msg_dequeue(&(mud->mqtt_state.pending_msg_q)));
            if (mud->cb_suback_ref == LUA_NOREF)
              break;
            if (mud->self_ref == LUA_NOREF)
              break;
            lua_rawgeti(L, LUA_REGISTRYINDEX, mud->cb_suback_ref);
            lua_rawgeti(L, LUA_REGISTRYINDEX, mud->self_ref);
            lua_call(L, 1, 0);
          }
          break;
        case MQTT_MSG_TYPE_UNSUBACK:
          if(pending_msg && pending_msg->msg_type == MQTT_MSG_TYPE_UNSUBSCRIBE && pending_msg->msg_id == msg_id){
            NODE_DBG("MQTT: UnSubscribe successful\r\n");
            msg_destroy(msg_dequeue(&(mud->mqtt_state.pending_msg_q)));
          }
          break;
        case MQTT_MSG_TYPE_PUBLISH:
          if(msg_qos == 1){
            temp_msg = mqtt_msg_puback(&mud->mqtt_state.mqtt_connection, msg_id);
            msg_enqueue(&(mud->mqtt_state.pending_msg_q), temp_msg,
                      msg_id, MQTT_MSG_TYPE_PUBACK, (int)mqtt_get_qos(temp_msg->data) );
          }
          else if(msg_qos == 2){
            temp_msg = mqtt_msg_pubrec(&mud->mqtt_state.mqtt_connection, msg_id);
            msg_enqueue(&(mud->mqtt_state.pending_msg_q), temp_msg,
                      msg_id, MQTT_MSG_TYPE_PUBREC, (int)mqtt_get_qos(temp_msg->data) );
          }
          if(msg_qos == 1 || msg_qos == 2){
            NODE_DBG("MQTT: Queue response QoS: %d\r\n", msg_qos);
          }
          deliver_publish(mud, in_buffer, mud->mqtt_state.message_length);
          break;
        case MQTT_MSG_TYPE_PUBACK:
          if(pending_msg && pending_msg->msg_type == MQTT_MSG_TYPE_PUBLISH && pending_msg->msg_id == msg_id){
            NODE_DBG("MQTT: Publish with QoS = 1 successful\r\n");
            msg_destroy(msg_dequeue(&(mud->mqtt_state.pending_msg_q)));
            if(mud->cb_puback_ref == LUA_NOREF)
              break;
            if(mud->self_ref == LUA_NOREF)
              break;
            lua_rawgeti(L, LUA_REGISTRYINDEX, mud->cb_puback_ref);
            lua_rawgeti(L, LUA_REGISTRYINDEX, mud->self_ref);  // pass the userdata to callback func in lua
            lua_call(L, 1, 0);
          }

          break;
        case MQTT_MSG_TYPE_PUBREC:
          if(pending_msg && pending_msg->msg_type == MQTT_MSG_TYPE_PUBLISH && pending_msg->msg_id == msg_id){
            NODE_DBG("MQTT: Publish  with QoS = 2 Received PUBREC\r\n");
            // Note: actually, should not destroy the msg until PUBCOMP is received.
            msg_destroy(msg_dequeue(&(mud->mqtt_state.pending_msg_q)));
            temp_msg = mqtt_msg_pubrel(&mud->mqtt_state.mqtt_connection, msg_id);
            msg_enqueue(&(mud->mqtt_state.pending_msg_q), temp_msg,
                      msg_id, MQTT_MSG_TYPE_PUBREL, (int)mqtt_get_qos(temp_msg->data) );
            NODE_DBG("MQTT: Response PUBREL\r\n");
          }
          break;
        case MQTT_MSG_TYPE_PUBREL:
          if(pending_msg && pending_msg->msg_type == MQTT_MSG_TYPE_PUBREC && pending_msg->msg_id == msg_id){
            msg_destroy(msg_dequeue(&(mud->mqtt_state.pending_msg_q)));
            temp_msg = mqtt_msg_pubcomp(&mud->mqtt_state.mqtt_connection, msg_id);
            msg_enqueue(&(mud->mqtt_state.pending_msg_q), temp_msg,
                      msg_id, MQTT_MSG_TYPE_PUBCOMP, (int)mqtt_get_qos(temp_msg->data) );
            NODE_DBG("MQTT: Response PUBCOMP\r\n");
          }
          break;
        case MQTT_MSG_TYPE_PUBCOMP:
          if(pending_msg && pending_msg->msg_type == MQTT_MSG_TYPE_PUBREL && pending_msg->msg_id == msg_id){
            NODE_DBG("MQTT: Publish  with QoS = 2 successful\r\n");
            msg_destroy(msg_dequeue(&(mud->mqtt_state.pending_msg_q)));
            if(mud->cb_puback_ref == LUA_NOREF)
              break;
            if(mud->self_ref == LUA_NOREF)
              break;
            lua_rawgeti(L, LUA_REGISTRYINDEX, mud->cb_puback_ref);
            lua_rawgeti(L, LUA_REGISTRYINDEX, mud->self_ref);  // pass the userdata to callback func in lua
            lua_call(L, 1, 0);
          }
          break;
        case MQTT_MSG_TYPE_PINGREQ:
            temp_msg = mqtt_msg_pingresp(&mud->mqtt_state.mqtt_connection);
            msg_enqueue(&(mud->mqtt_state.pending_msg_q), temp_msg,
                      msg_id, MQTT_MSG_TYPE_PINGRESP, (int)mqtt_get_qos(temp_msg->data) );
            NODE_DBG("MQTT: Response PINGRESP\r\n");
          break;
        case MQTT_MSG_TYPE_PINGRESP:
          // Ignore
          NODE_DBG("MQTT: PINGRESP received\r\n");
          break;
      }
      // NOTE: this is done down here and not in the switch case above
      // because the PSOCK_READBUF_LEN() won't work inside a switch
      // statement due to the way protothreads resume.
      if(msg_type == MQTT_MSG_TYPE_PUBLISH)
      {

        length = mud->mqtt_state.message_length_read;

        if(mud->mqtt_state.message_length < mud->mqtt_state.message_length_read)
        {
            length -= mud->mqtt_state.message_length;
            in_buffer += mud->mqtt_state.message_length;

            NODE_DBG("Get another published message\r\n");
            goto READPACKET;
        }
      }
      break;
  }

  mqtt_send_if_possible(pesp_conn);
  NODE_DBG("leave mqtt_socket_received.\n");
  return;
}

static void mqtt_socket_sent(void *arg)
{
  NODE_DBG("enter mqtt_socket_sent.\n");
  struct espconn *pesp_conn = arg;
  if(pesp_conn == NULL)
    return;
  lmqtt_userdata *mud = (lmqtt_userdata *)pesp_conn->reverse;
  if(mud == NULL)
    return;
  if(!mud->connected)
    return;
  // call mqtt_sent()
  mud->event_timeout = 0;
  mud->keep_alive_tick = 0;

  if(mud->connState == MQTT_CONNECT_SENDING){
    mud->connState = MQTT_CONNECT_SENT;
    mud->event_timeout = MQTT_SEND_TIMEOUT;
    // MQTT_CONNECT not queued.
    return;
  }
  NODE_DBG("sent1, queue size: %d\n", msg_size(&(mud->mqtt_state.pending_msg_q)));
  uint8_t try_send = 1;
  // qos = 0, publish and forgot.
  msg_queue_t *node = msg_peek(&(mud->mqtt_state.pending_msg_q));
  if(node && node->msg_type == MQTT_MSG_TYPE_PUBLISH && node->publish_qos == 0) {
    msg_destroy(msg_dequeue(&(mud->mqtt_state.pending_msg_q)));
    if(mud->cb_puback_ref != LUA_NOREF && mud->self_ref != LUA_NOREF) {
      lua_State *L = lua_getstate();
      lua_rawgeti(L, LUA_REGISTRYINDEX, mud->cb_puback_ref);
      lua_rawgeti(L, LUA_REGISTRYINDEX, mud->self_ref);  // pass the userdata to callback func in lua
      lua_call(L, 1, 0);
    }
  } else if(node && node->msg_type == MQTT_MSG_TYPE_PUBACK) {
    msg_destroy(msg_dequeue(&(mud->mqtt_state.pending_msg_q)));
  } else if(node && node->msg_type == MQTT_MSG_TYPE_PUBCOMP) {
    msg_destroy(msg_dequeue(&(mud->mqtt_state.pending_msg_q)));
  } else if(node && node->msg_type == MQTT_MSG_TYPE_PINGREQ) {
    msg_destroy(msg_dequeue(&(mud->mqtt_state.pending_msg_q)));
  } else {
    try_send = 0;
  }
  if (try_send) {
    mqtt_send_if_possible(mud->pesp_conn);
  }
  NODE_DBG("sent2, queue size: %d\n", msg_size(&(mud->mqtt_state.pending_msg_q)));
  NODE_DBG("leave mqtt_socket_sent.\n");
}

static void mqtt_socket_connected(void *arg)
{
  NODE_DBG("enter mqtt_socket_connected.\n");
  struct espconn *pesp_conn = arg;
  if(pesp_conn == NULL)
    return;
  lmqtt_userdata *mud = (lmqtt_userdata *)pesp_conn->reverse;
  if(mud == NULL)
    return;
  mud->connected = true;
  espconn_regist_recvcb(pesp_conn, mqtt_socket_received);
  espconn_regist_sentcb(pesp_conn, mqtt_socket_sent);
  espconn_regist_disconcb(pesp_conn, mqtt_socket_disconnected);

  uint8_t temp_buffer[MQTT_BUF_SIZE];
  // call mqtt_connect() to start a mqtt connect stage.
  mqtt_msg_init(&mud->mqtt_state.mqtt_connection, temp_buffer, MQTT_BUF_SIZE);
  mqtt_message_t* temp_msg = mqtt_msg_connect(&mud->mqtt_state.mqtt_connection, mud->mqtt_state.connect_info);
  NODE_DBG("Send MQTT connection infomation, data len: %d, d[0]=%d \r\n", temp_msg->length,  temp_msg->data[0]);
  mud->event_timeout = MQTT_SEND_TIMEOUT;
  // not queue this message. should send right now. or should enqueue this before head.
#ifdef CLIENT_SSL_ENABLE
  if(mud->secure)
  {
    espconn_secure_send(pesp_conn, temp_msg->data, temp_msg->length);
  }
  else
#endif
  {
    espconn_send(pesp_conn, temp_msg->data, temp_msg->length);
  }
  mud->keep_alive_tick = 0;

  mud->connState = MQTT_CONNECT_SENDING;
  NODE_DBG("leave mqtt_socket_connected.\n");
  return;
}

void mqtt_socket_timer(void *arg)
{
  NODE_DBG("enter mqtt_socket_timer.\n");
  lmqtt_userdata *mud = (lmqtt_userdata*) arg;

  if(mud == NULL)
    return;
  if(mud->pesp_conn == NULL){
    NODE_DBG("mud->pesp_conn is NULL.\n");
    os_timer_disarm(&mud->mqttTimer);
    return;
  }

  NODE_DBG("timer, queue size: %d\n", msg_size(&(mud->mqtt_state.pending_msg_q)));
  if(mud->event_timeout > 0){
    NODE_DBG("event_timeout: %d.\n", mud->event_timeout);
  	mud->event_timeout --;
    if(mud->event_timeout > 0){
      return;
    } else {
      NODE_DBG("event timeout. \n");
      if(mud->connState == MQTT_DATA)
        msg_destroy(msg_dequeue(&(mud->mqtt_state.pending_msg_q)));
      // should remove the head of the queue and re-send with DUP = 1
      // Not implemented yet.
    }
  }

  if(mud->connState == MQTT_INIT){ // socket connect time out.
    NODE_DBG("Can not connect to broker.\n");
    os_timer_disarm(&mud->mqttTimer);
    mqtt_connack_fail(mud, MQTT_CONN_FAIL_SERVER_NOT_FOUND);
  } else if(mud->connState == MQTT_CONNECT_SENDING){ // MQTT_CONNECT send time out.
    NODE_DBG("sSend MQTT_CONNECT failed.\n");
    mud->connState = MQTT_INIT;
    mqtt_connack_fail(mud, MQTT_CONN_FAIL_TIMEOUT_SENDING);
            
#ifdef CLIENT_SSL_ENABLE
    if(mud->secure)
    {
      espconn_secure_disconnect(mud->pesp_conn);
    }
    else
#endif
    {
      espconn_disconnect(mud->pesp_conn);
    }
    mud->keep_alive_tick = 0; // not need count anymore
  } else if(mud->connState == MQTT_CONNECT_SENT) { // wait for CONACK time out.
    NODE_DBG("MQTT_CONNECT timeout.\n");
    mud->connState == MQTT_INIT;
    
#ifdef CLIENT_SSL_ENABLE
    if(mud->secure)
    {
      espconn_secure_disconnect(mud->pesp_conn);
    }
    else
#endif
    {
      espconn_disconnect(mud->pesp_conn);
    }    
    mqtt_connack_fail(mud, MQTT_CONN_FAIL_TIMEOUT_RECEIVING);
  } else if(mud->connState == MQTT_DATA){
    msg_queue_t *pending_msg = msg_peek(&(mud->mqtt_state.pending_msg_q));
    if(pending_msg){
<<<<<<< HEAD

      mud->event_timeout = MQTT_SEND_TIMEOUT;
                  
#ifdef CLIENT_SSL_ENABLE
      if(mud->secure)
      {
        espconn_secure_send(mud->pesp_conn, pending_msg->msg.data, pending_msg->msg.length);
      }
      else
#endif
      {
        espconn_send(mud->pesp_conn, pending_msg->msg.data, pending_msg->msg.length);
      }
      mud->keep_alive_tick = 0;
      NODE_DBG("id: %d - qos: %d, length: %d\n", pending_msg->msg_id, pending_msg->publish_qos, pending_msg->msg.length);
=======
      mqtt_send_if_possible(mud->pesp_conn);
>>>>>>> 09269a64
    } else {
      // no queued event.
      mud->keep_alive_tick ++;
      if(mud->keep_alive_tick > mud->mqtt_state.connect_info->keepalive){
        uint8_t temp_buffer[MQTT_BUF_SIZE];
        mqtt_msg_init(&mud->mqtt_state.mqtt_connection, temp_buffer, MQTT_BUF_SIZE);
        NODE_DBG("\r\nMQTT: Send keepalive packet\r\n");
        mqtt_message_t* temp_msg = mqtt_msg_pingreq(&mud->mqtt_state.mqtt_connection);
        msg_queue_t *node = msg_enqueue( &(mud->mqtt_state.pending_msg_q), temp_msg,
                            0, MQTT_MSG_TYPE_PINGREQ, (int)mqtt_get_qos(temp_msg->data) );
        mqtt_send_if_possible(mud->pesp_conn);
      }
    }
  }
  NODE_DBG("keep_alive_tick: %d\n", mud->keep_alive_tick);
  NODE_DBG("leave mqtt_socket_timer.\n");
}

// Lua: mqtt.Client(clientid, keepalive, user, pass, clean_session)
static int mqtt_socket_client( lua_State* L )
{
  NODE_DBG("enter mqtt_socket_client.\n");

  lmqtt_userdata *mud;
  char tempid[20] = {0};
  c_sprintf(tempid, "%s%x", "NodeMCU_", system_get_chip_id() );
  NODE_DBG(tempid);
  NODE_DBG("\n");

  const char *clientId = tempid, *username = NULL, *password = NULL;
  size_t idl = c_strlen(tempid);
  size_t unl = 0, pwl = 0;
  int keepalive = 0;
  int stack = 1;
  int clean_session = 1;
  int top = lua_gettop(L);

  // create a object
  mud = (lmqtt_userdata *)lua_newuserdata(L, sizeof(lmqtt_userdata));
  // pre-initialize it, in case of errors
  mud->self_ref = LUA_NOREF;
  mud->cb_connect_ref = LUA_NOREF;
  mud->cb_connect_fail_ref = LUA_NOREF;
  mud->cb_disconnect_ref = LUA_NOREF;

  mud->cb_message_ref = LUA_NOREF;
  mud->cb_suback_ref = LUA_NOREF;
  mud->cb_puback_ref = LUA_NOREF;
  mud->pesp_conn = NULL;
#ifdef CLIENT_SSL_ENABLE
  mud->secure = 0;
#endif

  mud->keep_alive_tick = 0;
  mud->event_timeout = 0;
  mud->connState = MQTT_INIT;
  mud->connected = false;
  c_memset(&mud->mqttTimer, 0, sizeof(ETSTimer));
  c_memset(&mud->mqtt_state, 0, sizeof(mqtt_state_t));
  c_memset(&mud->connect_info, 0, sizeof(mqtt_connect_info_t));

  // set its metatable
  luaL_getmetatable(L, "mqtt.socket");
  lua_setmetatable(L, -2);

  if( lua_isstring(L,stack) )   // deal with the clientid string
  {
    clientId = luaL_checklstring( L, stack, &idl );
    stack++;
  }

  if(lua_isnumber( L, stack ))
  {
    keepalive = luaL_checkinteger( L, stack);
    stack++;
  }

  if(keepalive == 0){
    keepalive = MQTT_DEFAULT_KEEPALIVE;
  }

  if(lua_isstring( L, stack )){
    username = luaL_checklstring( L, stack, &unl );
    stack++;
  }
  if(username == NULL)
    unl = 0;
  NODE_DBG("length username: %d\r\n", unl);

  if(lua_isstring( L, stack )){
    password = luaL_checklstring( L, stack, &pwl );
    stack++;
  }
  if(password == NULL)
    pwl = 0;
  NODE_DBG("length password: %d\r\n", pwl);

  if(lua_isnumber( L, stack ))
  {
    clean_session = luaL_checkinteger( L, stack);
    stack++;
  }

  if(clean_session > 1){
    clean_session = 1;
  }

  // TODO: check the zalloc result.
  mud->connect_info.client_id = (uint8_t *)c_zalloc(idl+1);
  mud->connect_info.username = (uint8_t *)c_zalloc(unl + 1);
  mud->connect_info.password = (uint8_t *)c_zalloc(pwl + 1);
  if(!mud->connect_info.client_id || !mud->connect_info.username || !mud->connect_info.password){
    if(mud->connect_info.client_id) {
      c_free(mud->connect_info.client_id);
      mud->connect_info.client_id = NULL;
    }
    if(mud->connect_info.username) {
      c_free(mud->connect_info.username);
      mud->connect_info.username = NULL;
    }
    if(mud->connect_info.password) {
      c_free(mud->connect_info.password);
      mud->connect_info.password = NULL;
    }
  	return luaL_error(L, "not enough memory");
  }

  c_memcpy(mud->connect_info.client_id, clientId, idl);
  mud->connect_info.client_id[idl] = 0;
  c_memcpy(mud->connect_info.username, username, unl);
  mud->connect_info.username[unl] = 0;
  c_memcpy(mud->connect_info.password, password, pwl);
  mud->connect_info.password[pwl] = 0;

  NODE_DBG("MQTT: Init info: %s, %s, %s\r\n", mud->connect_info.client_id, mud->connect_info.username, mud->connect_info.password);

  mud->connect_info.clean_session = clean_session;
  mud->connect_info.will_qos = 0;
  mud->connect_info.will_retain = 0;
  mud->connect_info.keepalive = keepalive;

  mud->mqtt_state.pending_msg_q = NULL;
  mud->mqtt_state.auto_reconnect = 0;
  mud->mqtt_state.port = 1883;
  mud->mqtt_state.connect_info = &mud->connect_info;

  NODE_DBG("leave mqtt_socket_client.\n");
  return 1;
}

// Lua: mqtt.delete( socket )
// call close() first
// socket: unref everything
static int mqtt_delete( lua_State* L )
{
  NODE_DBG("enter mqtt_delete.\n");

  lmqtt_userdata *mud = (lmqtt_userdata *)luaL_checkudata(L, 1, "mqtt.socket");
  luaL_argcheck(L, mud, 1, "mqtt.socket expected");
  if(mud==NULL){
    NODE_DBG("userdata is nil.\n");
    return 0;
  }

  os_timer_disarm(&mud->mqttTimer);
  mud->connected = false;

  // ---- alloc-ed in mqtt_socket_connect()
  if(mud->pesp_conn){     // for client connected to tcp server, this should set NULL in disconnect cb
    mud->pesp_conn->reverse = NULL;
    if(mud->pesp_conn->proto.tcp)
      c_free(mud->pesp_conn->proto.tcp);
    mud->pesp_conn->proto.tcp = NULL;
    c_free(mud->pesp_conn);
    mud->pesp_conn = NULL;    // for socket, it will free this when disconnected
  }

  // ---- alloc-ed in mqtt_socket_lwt()
  if(mud->connect_info.will_topic){
  	c_free(mud->connect_info.will_topic);
  	mud->connect_info.will_topic = NULL;
  }

  if(mud->connect_info.will_message){
    c_free(mud->connect_info.will_message);
    mud->connect_info.will_message = NULL;
  }
  // ----

  //--------- alloc-ed in mqtt_socket_client()
  if(mud->connect_info.client_id){
    c_free(mud->connect_info.client_id);
    mud->connect_info.client_id = NULL;
  }
  if(mud->connect_info.username){
    c_free(mud->connect_info.username);
    mud->connect_info.username = NULL;
  }
  if(mud->connect_info.password){
    c_free(mud->connect_info.password);
    mud->connect_info.password = NULL;
  }
  // -------

  // free (unref) callback ref
  if(LUA_NOREF!=mud->cb_connect_ref){
    luaL_unref(L, LUA_REGISTRYINDEX, mud->cb_connect_ref);
    mud->cb_connect_ref = LUA_NOREF;
  }
  if(LUA_NOREF!=mud->cb_connect_fail_ref){
    luaL_unref(L, LUA_REGISTRYINDEX, mud->cb_connect_fail_ref);
    mud->cb_connect_fail_ref = LUA_NOREF;
  }
  if(LUA_NOREF!=mud->cb_disconnect_ref){
    luaL_unref(L, LUA_REGISTRYINDEX, mud->cb_disconnect_ref);
    mud->cb_disconnect_ref = LUA_NOREF;
  }
  if(LUA_NOREF!=mud->cb_message_ref){
    luaL_unref(L, LUA_REGISTRYINDEX, mud->cb_message_ref);
    mud->cb_message_ref = LUA_NOREF;
  }
  if(LUA_NOREF!=mud->cb_suback_ref){
    luaL_unref(L, LUA_REGISTRYINDEX, mud->cb_suback_ref);
    mud->cb_suback_ref = LUA_NOREF;
  }
  if(LUA_NOREF!=mud->cb_puback_ref){
    luaL_unref(L, LUA_REGISTRYINDEX, mud->cb_puback_ref);
    mud->cb_puback_ref = LUA_NOREF;
  }
  lua_gc(L, LUA_GCSTOP, 0);
  if(LUA_NOREF!=mud->self_ref){
    luaL_unref(L, LUA_REGISTRYINDEX, mud->self_ref);
    mud->self_ref = LUA_NOREF;
  }
  lua_gc(L, LUA_GCRESTART, 0);
  NODE_DBG("leave mqtt_delete.\n");
  return 0;
}

static sint8 socket_connect(struct espconn *pesp_conn)
{

  NODE_DBG("enter socket_connect.\n");

  sint8 espconn_status;

  if(pesp_conn == NULL)
    return ESPCONN_CONN;
  lmqtt_userdata *mud = (lmqtt_userdata *)pesp_conn->reverse;
  if(mud == NULL)
    return ESPCONN_ARG;

  mud->event_timeout = MQTT_CONNECT_TIMEOUT;
  mud->connState = MQTT_INIT;
#ifdef CLIENT_SSL_ENABLE
  if(mud->secure)
  {
      espconn_secure_set_size(ESPCONN_CLIENT, 5120); /* set SSL buffer size */
      espconn_status = espconn_secure_connect(pesp_conn);
  }
  else
#endif
  {
    espconn_status = espconn_connect(pesp_conn);
  }

  os_timer_arm(&mud->mqttTimer, 1000, 1);

  NODE_DBG("leave socket_connect.\n");

  return espconn_status;
}

static sint8 socket_dns_found(const char *name, ip_addr_t *ipaddr, void *arg);
static int dns_reconn_count = 0;
static ip_addr_t host_ip; // for dns

/* wrapper for using socket_dns_found() as callback function */
static void socket_dns_foundcb(const char *name, ip_addr_t *ipaddr, void *arg)
{
  socket_dns_found(name, ipaddr, arg);
}

static sint8 socket_dns_found(const char *name, ip_addr_t *ipaddr, void *arg)
{
  NODE_DBG("enter socket_dns_found.\n");
  sint8 espconn_status = ESPCONN_OK;
  struct espconn *pesp_conn = arg;
  if(pesp_conn == NULL){
    NODE_DBG("pesp_conn null.\n");
    return -1;
  }

  if(ipaddr == NULL)
  {
    dns_reconn_count++;
    if( dns_reconn_count >= 5 ){
      NODE_ERR( "DNS Fail!\n" );
      // Note: should delete the pesp_conn or unref self_ref here.
      
      struct espconn *pesp_conn = arg;
      if(pesp_conn != NULL) {
          lmqtt_userdata *mud = (lmqtt_userdata *)pesp_conn->reverse;
          if(mud != NULL) {
            mqtt_connack_fail(mud, MQTT_CONN_FAIL_DNS);
          }
      }
      
      mqtt_socket_disconnected(arg);   // although not connected, but fire disconnect callback to release every thing.
      return -1;
    }
    NODE_ERR( "DNS retry %d!\n", dns_reconn_count );
    host_ip.addr = 0;
    return espconn_gethostbyname(pesp_conn, name, &host_ip, socket_dns_foundcb);
  }

  // ipaddr->addr is a uint32_t ip
  if(ipaddr->addr != 0)
  {
    dns_reconn_count = 0;
    c_memcpy(pesp_conn->proto.tcp->remote_ip, &(ipaddr->addr), 4);
    NODE_DBG("TCP ip is set: ");
    NODE_DBG(IPSTR, IP2STR(&(ipaddr->addr)));
    NODE_DBG("\n");
    espconn_status = socket_connect(pesp_conn);
  }
  NODE_DBG("leave socket_dns_found.\n");

  return espconn_status;
}

// Lua: mqtt:connect( host, port, secure, auto_reconnect, function(client), function(client, connect_return_code) )
static int mqtt_socket_connect( lua_State* L )
{
  NODE_DBG("enter mqtt_socket_connect.\n");
  lmqtt_userdata *mud = NULL;
  unsigned port = 1883;
  size_t il;
  ip_addr_t ipaddr;
  const char *domain;
  int stack = 1;
  unsigned secure = 0, auto_reconnect = 0;
  int top = lua_gettop(L);
  sint8 espconn_status;

  mud = (lmqtt_userdata *)luaL_checkudata(L, stack, "mqtt.socket");
  luaL_argcheck(L, mud, stack, "mqtt.socket expected");
  stack++;
  if(mud == NULL)
    return 0;

  if(mud->connected){
    return luaL_error(L, "already connected");
  }

  if(mud->pesp_conn){   //TODO: should I free tcp struct directly or ask user to call close()???
    mud->pesp_conn->reverse = NULL;
    if(mud->pesp_conn->proto.tcp)
      c_free(mud->pesp_conn->proto.tcp);
    mud->pesp_conn->proto.tcp = NULL;
    c_free(mud->pesp_conn);
    mud->pesp_conn = NULL;
  }

  struct espconn *pesp_conn = NULL;
  pesp_conn = mud->pesp_conn = (struct espconn *)c_zalloc(sizeof(struct espconn));
  if(!pesp_conn)
    return luaL_error(L, "not enough memory");

  pesp_conn->proto.udp = NULL;
  pesp_conn->proto.tcp = (esp_tcp *)c_zalloc(sizeof(esp_tcp));
  if(!pesp_conn->proto.tcp){
    c_free(pesp_conn);
    pesp_conn = mud->pesp_conn = NULL;
    return luaL_error(L, "not enough memory");
  }
  // reverse is for the callback function
  pesp_conn->reverse = mud;
  pesp_conn->type = ESPCONN_TCP;
  pesp_conn->state = ESPCONN_NONE;
  mud->connected = false;

  if( (stack<=top) && lua_isstring(L,stack) )   // deal with the domain string
  {
    domain = luaL_checklstring( L, stack, &il );

    stack++;
    if (domain == NULL)
    {
      domain = "127.0.0.1";
    }
    ipaddr.addr = ipaddr_addr(domain);
    c_memcpy(pesp_conn->proto.tcp->remote_ip, &ipaddr.addr, 4);
    NODE_DBG("TCP ip is set: ");
    NODE_DBG(IPSTR, IP2STR(&ipaddr.addr));
    NODE_DBG("\n");
  }

  if ( (stack<=top) && lua_isnumber(L, stack) )
  {
    port = lua_tointeger(L, stack);
    stack++;
    NODE_DBG("TCP port is set: %d.\n", port);
  }
  pesp_conn->proto.tcp->remote_port = port;
  pesp_conn->proto.tcp->local_port = espconn_port();
  mud->mqtt_state.port = port;

  if ( (stack<=top) && lua_isnumber(L, stack) )
  {
    secure = lua_tointeger(L, stack);
    stack++;
    if ( secure != 0 && secure != 1 ){
      secure = 0; // default to 0
    }
  } else {
    secure = 0; // default to 0
  }
#ifdef CLIENT_SSL_ENABLE
  mud->secure = secure; // save
#else
  if ( secure )
  {
    return luaL_error(L, "ssl not available");
  }
#endif

  if ( (stack<=top) && lua_isnumber(L, stack) )
  {
    auto_reconnect = lua_tointeger(L, stack);
    stack++;
    if ( auto_reconnect != 0 && auto_reconnect != 1 ){
      auto_reconnect = 0; // default to 0
    }
  } else {
    auto_reconnect = 0; // default to 0
  }
  mud->mqtt_state.auto_reconnect = auto_reconnect;

  // call back function when a connection is obtained, tcp only
  if ((stack<=top) && (lua_type(L, stack) == LUA_TFUNCTION || lua_type(L, stack) == LUA_TLIGHTFUNCTION)){
    lua_pushvalue(L, stack);  // copy argument (func) to the top of stack
    if(mud->cb_connect_ref != LUA_NOREF)
      luaL_unref(L, LUA_REGISTRYINDEX, mud->cb_connect_ref);
    mud->cb_connect_ref = luaL_ref(L, LUA_REGISTRYINDEX);
    stack++;
  }
  
    // call back function when a connection fails
  if ((stack<=top) && (lua_type(L, stack) == LUA_TFUNCTION || lua_type(L, stack) == LUA_TLIGHTFUNCTION)){
    lua_pushvalue(L, stack);  // copy argument (func) to the top of stack
    if(mud->cb_connect_fail_ref != LUA_NOREF)
      luaL_unref(L, LUA_REGISTRYINDEX, mud->cb_connect_fail_ref);
    mud->cb_connect_fail_ref = luaL_ref(L, LUA_REGISTRYINDEX);
    stack++;
  }

  lua_pushvalue(L, 1);  // copy userdata to the top of stack
  if(mud->self_ref != LUA_NOREF)
    luaL_unref(L, LUA_REGISTRYINDEX, mud->self_ref);
  mud->self_ref = luaL_ref(L, LUA_REGISTRYINDEX);

  espconn_status = espconn_regist_connectcb(pesp_conn, mqtt_socket_connected);
  espconn_status |= espconn_regist_reconcb(pesp_conn, mqtt_socket_reconnected);

  os_timer_disarm(&mud->mqttTimer);
  os_timer_setfn(&mud->mqttTimer, (os_timer_func_t *)mqtt_socket_timer, mud);
  // timer started in socket_connect()

  if((ipaddr.addr == IPADDR_NONE) && (c_memcmp(domain,"255.255.255.255",16) != 0))
  {
    host_ip.addr = 0;
    dns_reconn_count = 0;
    if(ESPCONN_OK == espconn_gethostbyname(pesp_conn, domain, &host_ip, socket_dns_foundcb)){
      espconn_status |= socket_dns_found(domain, &host_ip, pesp_conn);  // ip is returned in host_ip.
    }
  }
  else
  {
    espconn_status |= socket_connect(pesp_conn);
  }

  NODE_DBG("leave mqtt_socket_connect.\n");

  if (espconn_status == ESPCONN_OK) {
    lua_pushboolean(L, 1);
  } else {
    lua_pushboolean(L, 0);
  }
  return 1;
}

// Lua: mqtt:close()
// client disconnect and unref itself
static int mqtt_socket_close( lua_State* L )
{
  NODE_DBG("enter mqtt_socket_close.\n");
  int i = 0;
  lmqtt_userdata *mud = NULL;

  mud = (lmqtt_userdata *)luaL_checkudata(L, 1, "mqtt.socket");
  luaL_argcheck(L, mud, 1, "mqtt.socket expected");
  if (mud == NULL || mud->pesp_conn == NULL) {
    lua_pushboolean(L, 0);
    return 1;
  }

  // Send disconnect message
  mqtt_message_t* temp_msg = mqtt_msg_disconnect(&mud->mqtt_state.mqtt_connection);
  NODE_DBG("Send MQTT disconnect infomation, data len: %d, d[0]=%d \r\n", temp_msg->length,  temp_msg->data[0]);

  sint8 espconn_status;
#ifdef CLIENT_SSL_ENABLE
  if(mud->secure)
    espconn_status = espconn_secure_send(mud->pesp_conn, temp_msg->data, temp_msg->length);
  else
#endif
    espconn_status = espconn_send(mud->pesp_conn, temp_msg->data, temp_msg->length);

  mud->mqtt_state.auto_reconnect = 0;   // stop auto reconnect.

#ifdef CLIENT_SSL_ENABLE
  if(mud->secure){
    if(mud->pesp_conn->proto.tcp->remote_port || mud->pesp_conn->proto.tcp->local_port)
      espconn_status |= espconn_secure_disconnect(mud->pesp_conn);
  }
  else
#endif
  {
    if(mud->pesp_conn->proto.tcp->remote_port || mud->pesp_conn->proto.tcp->local_port)
      espconn_status |= espconn_disconnect(mud->pesp_conn);
  }
  NODE_DBG("leave mqtt_socket_close.\n");

  if (espconn_status == ESPCONN_OK) {
    lua_pushboolean(L, 1);
  } else {
    lua_pushboolean(L, 0);
  }
  return 1;
}

// Lua: mqtt:on( "method", function() )
static int mqtt_socket_on( lua_State* L )
{
  NODE_DBG("enter mqtt_socket_on.\n");
  lmqtt_userdata *mud;
  size_t sl;

  mud = (lmqtt_userdata *)luaL_checkudata(L, 1, "mqtt.socket");
  luaL_argcheck(L, mud, 1, "mqtt.socket expected");
  if(mud==NULL){
    NODE_DBG("userdata is nil.\n");
    return 0;
  }

  const char *method = luaL_checklstring( L, 2, &sl );
  if (method == NULL)
    return luaL_error( L, "wrong arg type" );

  luaL_checkanyfunction(L, 3);
  lua_pushvalue(L, 3);  // copy argument (func) to the top of stack

  if( sl == 7 && c_strcmp(method, "connect") == 0){
    if(mud->cb_connect_ref != LUA_NOREF)
      luaL_unref(L, LUA_REGISTRYINDEX, mud->cb_connect_ref);
    mud->cb_connect_ref = luaL_ref(L, LUA_REGISTRYINDEX);
  }else if( sl == 7 && c_strcmp(method, "offline") == 0){
    if(mud->cb_disconnect_ref != LUA_NOREF)
      luaL_unref(L, LUA_REGISTRYINDEX, mud->cb_disconnect_ref);
    mud->cb_disconnect_ref = luaL_ref(L, LUA_REGISTRYINDEX);
  }else if( sl == 7 && c_strcmp(method, "message") == 0){
    if(mud->cb_message_ref != LUA_NOREF)
      luaL_unref(L, LUA_REGISTRYINDEX, mud->cb_message_ref);
    mud->cb_message_ref = luaL_ref(L, LUA_REGISTRYINDEX);
  }else{
    lua_pop(L, 1);
    return luaL_error( L, "method not supported" );
  }
  NODE_DBG("leave mqtt_socket_on.\n");
  return 0;
}

// Lua: bool = mqtt:subscribe(topic, qos, function())
static int mqtt_socket_subscribe( lua_State* L ) {
  NODE_DBG("enter mqtt_socket_subscribe.\n");

  uint8_t stack = 1, qos = 0;
  uint16_t msg_id = 0;
  const char *topic;
  size_t il;
  lmqtt_userdata *mud;

  mud = (lmqtt_userdata *) luaL_checkudata( L, stack, "mqtt.socket" );
  luaL_argcheck( L, mud, stack, "mqtt.socket expected" );
  stack++;

  if(mud==NULL){
    NODE_DBG("userdata is nil.\n");
    lua_pushboolean(L, 0);
    return 1;
  }

  if(mud->pesp_conn == NULL){
    NODE_DBG("mud->pesp_conn is NULL.\n");
    lua_pushboolean(L, 0);
    return 1;
  }

  if(!mud->connected){
    luaL_error( L, "not connected" );
    lua_pushboolean(L, 0);
    return 1;
  }

  uint8_t temp_buffer[MQTT_BUF_SIZE];
  mqtt_msg_init(&mud->mqtt_state.mqtt_connection, temp_buffer, MQTT_BUF_SIZE);
  mqtt_message_t *temp_msg = NULL;

  if( lua_istable( L, stack ) ) {
    NODE_DBG("subscribe table\n");
    lua_pushnil( L ); /* first key */

    int topic_count = 0;
    uint8_t overflow = 0;

    while( lua_next( L, stack ) != 0 ) {
      topic = luaL_checkstring( L, -2 );
      qos = luaL_checkinteger( L, -1 );

      if (topic_count == 0) {
	temp_msg = mqtt_msg_subscribe_init( &mud->mqtt_state.mqtt_connection, &msg_id );
      }
      temp_msg = mqtt_msg_subscribe_topic( &mud->mqtt_state.mqtt_connection, topic, qos );
      topic_count++;

      NODE_DBG("topic: %s - qos: %d, length: %d\n", topic, qos, temp_msg->length);

      if (temp_msg->length == 0) {
        lua_pop(L, 1);
        overflow = 1;
        break;  // too long message for the outbuffer.
      }

      lua_pop( L, 1 );
    }

    if (topic_count == 0){
      return luaL_error( L, "no topics found" );
    }
    if (overflow != 0){
      return luaL_error( L, "buffer overflow, can't enqueue all subscriptions" );
    }

    temp_msg = mqtt_msg_subscribe_fini( &mud->mqtt_state.mqtt_connection );
    if (temp_msg->length == 0) {
      return luaL_error( L, "buffer overflow, can't enqueue all subscriptions" );
    }

    stack++;
  } else {
    NODE_DBG("subscribe string\n");
    topic = luaL_checklstring( L, stack, &il );
    stack++;
    if( topic == NULL ){
      return luaL_error( L, "need topic name" );
    }
    qos = luaL_checkinteger( L, stack );
    temp_msg = mqtt_msg_subscribe( &mud->mqtt_state.mqtt_connection, topic, qos, &msg_id );
    stack++;
  }

  if( lua_type( L, stack ) == LUA_TFUNCTION || lua_type( L, stack ) == LUA_TLIGHTFUNCTION ) {    // TODO: this will overwrite the previous one.
    lua_pushvalue( L, stack );  // copy argument (func) to the top of stack
    if( mud->cb_suback_ref != LUA_NOREF )
      luaL_unref( L, LUA_REGISTRYINDEX, mud->cb_suback_ref );
    mud->cb_suback_ref = luaL_ref( L, LUA_REGISTRYINDEX );
  }

  msg_queue_t *node = msg_enqueue( &(mud->mqtt_state.pending_msg_q), temp_msg,
                                   msg_id, MQTT_MSG_TYPE_SUBSCRIBE, (int)mqtt_get_qos(temp_msg->data) );

  NODE_DBG("topic: %s - id: %d - qos: %d, length: %d\n", topic, node->msg_id, node->publish_qos, node->msg.length);
  NODE_DBG("msg_size: %d, event_timeout: %d\n", msg_size(&(mud->mqtt_state.pending_msg_q)), mud->event_timeout);

  sint8 espconn_status = ESPCONN_IF;

<<<<<<< HEAD
  if(node && (1==msg_size(&(mud->mqtt_state.pending_msg_q))) && mud->event_timeout == 0){
    mud->event_timeout = MQTT_SEND_TIMEOUT;
    NODE_DBG("Sent: %d\n", node->msg.length);

#ifdef CLIENT_SSL_ENABLE
    if( mud->secure )
    {
      espconn_status = espconn_secure_send( mud->pesp_conn, node->msg.data, node->msg.length );
    }
    else
#endif
    {
      espconn_status = espconn_send( mud->pesp_conn, node->msg.data, node->msg.length );
    }
    mud->keep_alive_tick = 0;
  }
=======
  espconn_status = mqtt_send_if_possible(mud->pesp_conn);
>>>>>>> 09269a64

  if(!node || espconn_status != ESPCONN_OK){
    lua_pushboolean(L, 0);
  } else {
    lua_pushboolean(L, 1);  // enqueued succeed.
  }
  NODE_DBG("subscribe, queue size: %d\n", msg_size(&(mud->mqtt_state.pending_msg_q)));
  NODE_DBG("leave mqtt_socket_subscribe.\n");
  return 1;
}

// Lua: bool = mqtt:publish( topic, payload, qos, retain, function() )
static int mqtt_socket_publish( lua_State* L )
{
  NODE_DBG("enter mqtt_socket_publish.\n");
  struct espconn *pesp_conn = NULL;
  lmqtt_userdata *mud;
  size_t l;
  uint8_t stack = 1;
  uint16_t msg_id = 0;

  mud = (lmqtt_userdata *)luaL_checkudata(L, stack, "mqtt.socket");
  luaL_argcheck(L, mud, stack, "mqtt.socket expected");
  stack++;
  if(mud==NULL){
    NODE_DBG("userdata is nil.\n");
    lua_pushboolean(L, 0);
    return 1;
  }

  if(mud->pesp_conn == NULL){
    NODE_DBG("mud->pesp_conn is NULL.\n");
    lua_pushboolean(L, 0);
    return 1;
  }

  if(!mud->connected){
    return luaL_error( L, "not connected" );
  }

  const char *topic = luaL_checklstring( L, stack, &l );
  stack ++;
  if (topic == NULL){
    return luaL_error( L, "need topic" );
  }

  const char *payload = luaL_checklstring( L, stack, &l );
  stack ++;
  uint8_t qos = luaL_checkinteger( L, stack);
  stack ++;
  uint8_t retain = luaL_checkinteger( L, stack);
  stack ++;

  uint8_t temp_buffer[MQTT_BUF_SIZE];
  mqtt_msg_init(&mud->mqtt_state.mqtt_connection, temp_buffer, MQTT_BUF_SIZE);
  mqtt_message_t *temp_msg = mqtt_msg_publish(&mud->mqtt_state.mqtt_connection,
                       topic, payload, l,
                       qos, retain,
                       &msg_id);

  if (lua_type(L, stack) == LUA_TFUNCTION || lua_type(L, stack) == LUA_TLIGHTFUNCTION){
    lua_pushvalue(L, stack);  // copy argument (func) to the top of stack
    if(mud->cb_puback_ref != LUA_NOREF)
      luaL_unref(L, LUA_REGISTRYINDEX, mud->cb_puback_ref);
    mud->cb_puback_ref = luaL_ref(L, LUA_REGISTRYINDEX);
  }

  msg_queue_t *node = msg_enqueue(&(mud->mqtt_state.pending_msg_q), temp_msg,
                      msg_id, MQTT_MSG_TYPE_PUBLISH, (int)qos );

  sint8 espconn_status = ESPCONN_OK;

<<<<<<< HEAD

  if(node && (1==msg_size(&(mud->mqtt_state.pending_msg_q))) && mud->event_timeout == 0){
    mud->event_timeout = MQTT_SEND_TIMEOUT;
    NODE_DBG("Sent: %d\n", node->msg.length);
#ifdef CLIENT_SSL_ENABLE
    if( mud->secure )
    {
      espconn_status = espconn_secure_send( mud->pesp_conn, node->msg.data, node->msg.length );
    }
    else
#endif
    {
      espconn_status = espconn_send( mud->pesp_conn, node->msg.data, node->msg.length );
    }
    mud->keep_alive_tick = 0;
  }
=======
  espconn_status = mqtt_send_if_possible(mud->pesp_conn);
>>>>>>> 09269a64

  if(!node || espconn_status != ESPCONN_OK){
    lua_pushboolean(L, 0);
  } else {
    lua_pushboolean(L, 1);  // enqueued succeed.
  }

  NODE_DBG("publish, queue size: %d\n", msg_size(&(mud->mqtt_state.pending_msg_q)));
  NODE_DBG("leave mqtt_socket_publish.\n");
  return 1;
}

// Lua: mqtt:lwt( topic, message, qos, retain, function(client) )
static int mqtt_socket_lwt( lua_State* L )
{
  NODE_DBG("enter mqtt_socket_lwt.\n");
  uint8_t stack = 1;
  size_t topicSize, msgSize;
  NODE_DBG("mqtt_socket_lwt.\n");
  lmqtt_userdata *mud = NULL;
  const char *lwtTopic, *lwtMsg;
  uint8_t lwtQoS, lwtRetain;

  mud = (lmqtt_userdata *)luaL_checkudata( L, stack, "mqtt.socket" );
  luaL_argcheck( L, mud, stack, "mqtt.socket expected" );

  if(mud == NULL)
    return 0;

  stack++;
  lwtTopic = luaL_checklstring( L, stack, &topicSize );
  if (lwtTopic == NULL)
  {
    return luaL_error( L, "need lwt topic");
  }

  stack++;
  lwtMsg = luaL_checklstring( L, stack, &msgSize );
  if (lwtMsg == NULL)
  {
    return luaL_error( L, "need lwt message");
  }
  stack++;
  if(mud->connect_info.will_topic){    // free the previous one if there is any
    c_free(mud->connect_info.will_topic);
    mud->connect_info.will_topic = NULL;
  }
  if(mud->connect_info.will_message){
    c_free(mud->connect_info.will_message);
    mud->connect_info.will_message = NULL;
  }

  mud->connect_info.will_topic = (uint8_t*) c_zalloc( topicSize + 1 );
  mud->connect_info.will_message = (uint8_t*) c_zalloc( msgSize + 1 );
  if(!mud->connect_info.will_topic || !mud->connect_info.will_message){
    if(mud->connect_info.will_topic){
      c_free(mud->connect_info.will_topic);
      mud->connect_info.will_topic = NULL;
    }
    if(mud->connect_info.will_message){
      c_free(mud->connect_info.will_message);
      mud->connect_info.will_message = NULL;
    }
    return luaL_error( L, "not enough memory");
  }
  c_memcpy(mud->connect_info.will_topic, lwtTopic, topicSize);
  mud->connect_info.will_topic[topicSize] = 0;
  c_memcpy(mud->connect_info.will_message, lwtMsg, msgSize);
  mud->connect_info.will_message[msgSize] = 0;

  if ( lua_isnumber(L, stack) )
  {
    mud->connect_info.will_qos = lua_tointeger(L, stack);
    stack++;
  }
  if ( lua_isnumber(L, stack) )
  {
    mud->connect_info.will_retain = lua_tointeger(L, stack);
    stack++;
  }

  NODE_DBG("mqtt_socket_lwt: topic: %s, message: %s, qos: %d, retain: %d\n",
      mud->connect_info.will_topic,
      mud->connect_info.will_message,
      mud->connect_info.will_qos,
      mud->connect_info.will_retain);
  NODE_DBG("leave mqtt_socket_lwt.\n");
  return 0;
}

// Module function map
static const LUA_REG_TYPE mqtt_socket_map[] = {
  { LSTRKEY( "connect" ),   LFUNCVAL( mqtt_socket_connect ) },
  { LSTRKEY( "close" ),     LFUNCVAL( mqtt_socket_close ) },
  { LSTRKEY( "publish" ),   LFUNCVAL( mqtt_socket_publish ) },
  { LSTRKEY( "subscribe" ), LFUNCVAL( mqtt_socket_subscribe ) },
  { LSTRKEY( "lwt" ),       LFUNCVAL( mqtt_socket_lwt ) },
  { LSTRKEY( "on" ),        LFUNCVAL( mqtt_socket_on ) },
  { LSTRKEY( "__gc" ),      LFUNCVAL( mqtt_delete ) },
  { LSTRKEY( "__index" ),   LROVAL( mqtt_socket_map ) },
  { LNILKEY, LNILVAL }
};

   
static const LUA_REG_TYPE mqtt_map[] = {
  { LSTRKEY( "Client" ),                                LFUNCVAL( mqtt_socket_client ) },

  { LSTRKEY( "CONN_FAIL_SERVER_NOT_FOUND" ),            LNUMVAL( MQTT_CONN_FAIL_SERVER_NOT_FOUND ) },
  { LSTRKEY( "CONN_FAIL_NOT_A_CONNACK_MSG" ),           LNUMVAL( MQTT_CONN_FAIL_NOT_A_CONNACK_MSG ) },
  { LSTRKEY( "CONN_FAIL_DNS" ),                         LNUMVAL( MQTT_CONN_FAIL_DNS ) },
  { LSTRKEY( "CONN_FAIL_TIMEOUT_RECEIVING" ),           LNUMVAL( MQTT_CONN_FAIL_TIMEOUT_RECEIVING ) },
  { LSTRKEY( "CONN_FAIL_TIMEOUT_SENDING" ),             LNUMVAL( MQTT_CONN_FAIL_TIMEOUT_SENDING ) },
  { LSTRKEY( "CONNACK_ACCEPTED" ),                      LNUMVAL( MQTT_CONNACK_ACCEPTED ) },
  { LSTRKEY( "CONNACK_REFUSED_PROTOCOL_VER" ),          LNUMVAL( MQTT_CONNACK_REFUSED_PROTOCOL_VER ) },
  { LSTRKEY( "CONNACK_REFUSED_ID_REJECTED" ),           LNUMVAL( MQTT_CONNACK_REFUSED_ID_REJECTED ) },
  { LSTRKEY( "CONNACK_REFUSED_SERVER_UNAVAILABLE" ),    LNUMVAL( MQTT_CONNACK_REFUSED_SERVER_UNAVAILABLE ) },
  { LSTRKEY( "CONNACK_REFUSED_BAD_USER_OR_PASS" ),      LNUMVAL( MQTT_CONNACK_REFUSED_BAD_USER_OR_PASS ) },
  { LSTRKEY( "CONNACK_REFUSED_NOT_AUTHORIZED" ),        LNUMVAL( MQTT_CONNACK_REFUSED_NOT_AUTHORIZED ) },      

  { LSTRKEY( "__metatable" ),                           LROVAL( mqtt_map ) },
  { LNILKEY, LNILVAL }
};

int luaopen_mqtt( lua_State *L )
{
  luaL_rometatable(L, "mqtt.socket", (void *)mqtt_socket_map);  // create metatable for mqtt.socket
  return 0;
}

NODEMCU_MODULE(MQTT, "mqtt", mqtt_map, luaopen_mqtt);<|MERGE_RESOLUTION|>--- conflicted
+++ resolved
@@ -195,21 +195,22 @@
   NODE_DBG("leave deliver_publish.\n");
 }
 
-<<<<<<< HEAD
+
 static void mqtt_connack_fail(lmqtt_userdata * mud, int reason_code)
 {
-    if(mud->cb_connect_fail_ref == LUA_NOREF)
-        return;
-    if(mud->self_ref == LUA_NOREF)
-        return;
-    if(mud->L == NULL)
-        return;
+  if(mud->cb_connect_fail_ref == LUA_NOREF || mud->self_ref == LUA_NOREF)
+  {
+    return;
+  }
+  
+  lua_State *L = lua_getstate();		  
         
-    lua_rawgeti(mud->L, LUA_REGISTRYINDEX, mud->cb_connect_fail_ref);
-    lua_rawgeti(mud->L, LUA_REGISTRYINDEX, mud->self_ref);  // pass the userdata(client) to callback func in lua
-    lua_pushinteger(mud->L, reason_code);
-    lua_call(mud->L, 2, 0);
-=======
+  lua_rawgeti(L, LUA_REGISTRYINDEX, mud->cb_connect_fail_ref);
+  lua_rawgeti(L, LUA_REGISTRYINDEX, mud->self_ref);  // pass the userdata(client) to callback func in lua
+  lua_pushinteger(L, reason_code);
+  lua_call(L, 2, 0);
+}
+
 static sint8 mqtt_send_if_possible(struct espconn *pesp_conn)
 {
   if(pesp_conn == NULL)
@@ -242,7 +243,6 @@
   }
   NODE_DBG("send_if_poss, queue size: %d\n", msg_size(&(mud->mqtt_state.pending_msg_q)));
   return espconn_status;
->>>>>>> 09269a64
 }
 
 static void mqtt_socket_received(void *arg, char *pdata, unsigned short len)
@@ -271,11 +271,8 @@
   uint8_t temp_buffer[MQTT_BUF_SIZE];
   mqtt_msg_init(&mud->mqtt_state.mqtt_connection, temp_buffer, MQTT_BUF_SIZE);
   mqtt_message_t *temp_msg = NULL;
-<<<<<<< HEAD
-  
-=======
+
   lua_State *L = lua_getstate();
->>>>>>> 09269a64
   switch(mud->connState){
     case MQTT_CONNECT_SENDING:
     case MQTT_CONNECT_SENT:
@@ -620,25 +617,7 @@
   } else if(mud->connState == MQTT_DATA){
     msg_queue_t *pending_msg = msg_peek(&(mud->mqtt_state.pending_msg_q));
     if(pending_msg){
-<<<<<<< HEAD
-
-      mud->event_timeout = MQTT_SEND_TIMEOUT;
-                  
-#ifdef CLIENT_SSL_ENABLE
-      if(mud->secure)
-      {
-        espconn_secure_send(mud->pesp_conn, pending_msg->msg.data, pending_msg->msg.length);
-      }
-      else
-#endif
-      {
-        espconn_send(mud->pesp_conn, pending_msg->msg.data, pending_msg->msg.length);
-      }
-      mud->keep_alive_tick = 0;
-      NODE_DBG("id: %d - qos: %d, length: %d\n", pending_msg->msg_id, pending_msg->publish_qos, pending_msg->msg.length);
-=======
       mqtt_send_if_possible(mud->pesp_conn);
->>>>>>> 09269a64
     } else {
       // no queued event.
       mud->keep_alive_tick ++;
@@ -1270,7 +1249,7 @@
       qos = luaL_checkinteger( L, -1 );
 
       if (topic_count == 0) {
-	temp_msg = mqtt_msg_subscribe_init( &mud->mqtt_state.mqtt_connection, &msg_id );
+        temp_msg = mqtt_msg_subscribe_init( &mud->mqtt_state.mqtt_connection, &msg_id );
       }
       temp_msg = mqtt_msg_subscribe_topic( &mud->mqtt_state.mqtt_connection, topic, qos );
       topic_count++;
@@ -1326,26 +1305,7 @@
 
   sint8 espconn_status = ESPCONN_IF;
 
-<<<<<<< HEAD
-  if(node && (1==msg_size(&(mud->mqtt_state.pending_msg_q))) && mud->event_timeout == 0){
-    mud->event_timeout = MQTT_SEND_TIMEOUT;
-    NODE_DBG("Sent: %d\n", node->msg.length);
-
-#ifdef CLIENT_SSL_ENABLE
-    if( mud->secure )
-    {
-      espconn_status = espconn_secure_send( mud->pesp_conn, node->msg.data, node->msg.length );
-    }
-    else
-#endif
-    {
-      espconn_status = espconn_send( mud->pesp_conn, node->msg.data, node->msg.length );
-    }
-    mud->keep_alive_tick = 0;
-  }
-=======
   espconn_status = mqtt_send_if_possible(mud->pesp_conn);
->>>>>>> 09269a64
 
   if(!node || espconn_status != ESPCONN_OK){
     lua_pushboolean(L, 0);
@@ -1418,26 +1378,7 @@
 
   sint8 espconn_status = ESPCONN_OK;
 
-<<<<<<< HEAD
-
-  if(node && (1==msg_size(&(mud->mqtt_state.pending_msg_q))) && mud->event_timeout == 0){
-    mud->event_timeout = MQTT_SEND_TIMEOUT;
-    NODE_DBG("Sent: %d\n", node->msg.length);
-#ifdef CLIENT_SSL_ENABLE
-    if( mud->secure )
-    {
-      espconn_status = espconn_secure_send( mud->pesp_conn, node->msg.data, node->msg.length );
-    }
-    else
-#endif
-    {
-      espconn_status = espconn_send( mud->pesp_conn, node->msg.data, node->msg.length );
-    }
-    mud->keep_alive_tick = 0;
-  }
-=======
   espconn_status = mqtt_send_if_possible(mud->pesp_conn);
->>>>>>> 09269a64
 
   if(!node || espconn_status != ESPCONN_OK){
     lua_pushboolean(L, 0);
